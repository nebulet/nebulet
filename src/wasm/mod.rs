//! Standalone runtime for WebAssembly using Cretonne. Provides functions to translate
//! `get_global`, `set_global`, `current_memory`, `grow_memory`, `call_indirect` that hardcode in
//! the translation the base addresses of regions of memory that will hold the globals, tables and
//! linear memories.
//!
//! Pretty much just taken from https://github.com/sunfishcode/wasmstandalone

pub mod module;
pub mod instance;
pub mod compilation;
#[macro_use]
mod abi_types;
mod abi;


pub use self::module::Module;
pub use self::compilation::{Compilation, Compiler};
pub use self::instance::{Instance, VmCtx};

use cretonne_wasm::{self, FunctionIndex, GlobalIndex, TableIndex, MemoryIndex, Global, Table, Memory,
                GlobalValue, SignatureIndex, FuncTranslator, WasmResult};
use cretonne_codegen::ir::{self, InstBuilder, FuncRef, ExtFuncData, ExternalName, Signature, AbiParam,
                   ArgumentPurpose, ArgumentLoc, ArgumentExtension, Function};
use cretonne_codegen::ir::types::*;
use cretonne_codegen::ir::immediates::Offset32;
use cretonne_codegen::settings::CallConv;
use cretonne_codegen::cursor::FuncCursor;
use cretonne_codegen::{self, isa, settings, binemit};
use wasmparser;

use nabi;

use alloc::{Vec, String};

/// Compute a `ir::ExternalName` for a given wasm function index.
pub fn get_func_name(func_index: FunctionIndex) -> cretonne_codegen::ir::ExternalName {
    debug_assert!(func_index as u32 as FunctionIndex == func_index);
    ir::ExternalName::user(0, func_index as u32)
}

/// An entity to export.
pub enum Export {
    /// Function export.
    Function(FunctionIndex),
    /// Table export.
    Table(TableIndex),
    /// Memory export.
    Memory(MemoryIndex),
    /// Global export.
    Global(GlobalIndex),
}

/// Implementation of a relocation sink that just saves all the information for later
pub struct RelocSink {
    // func: &'func ir::Function,
    /// Relocations recorded for the function.
    pub func_relocs: Vec<Relocation>,
}

impl binemit::RelocSink for RelocSink {
    fn reloc_ebb(
        &mut self,
        _offset: binemit::CodeOffset,
        _reloc: binemit::Reloc,
        _ebb_offset: binemit::CodeOffset,
    ) {
        // This should use the `offsets` field of `ir::Function`.
        unimplemented!();
    }
    fn reloc_external(
        &mut self,
        offset: binemit::CodeOffset,
        reloc: binemit::Reloc,
        name: &ExternalName,
        addend: binemit::Addend,
    ) {
        match *name {
            ExternalName::User {
                namespace: 0,
                index,
            } => {
                self.func_relocs.push(Relocation {
                    reloc,
                    func_index: index as usize,
                    offset,
                    addend,
                });
            },
            _ => {
                unimplemented!();
            }
        }
    }
    fn reloc_jt(
        &mut self,
        _offset: binemit::CodeOffset,
        _reloc: binemit::Reloc,
        _jt: ir::JumpTable,
    ) {
        unimplemented!();
    }
}

impl RelocSink {
    fn new() -> RelocSink {
        RelocSink {
            func_relocs: Vec::new(),
        }
    }
}

/// A data initializer for linear memory.
pub struct DataInitializer {
    /// The index of the memory to initialize.
    pub memory_index: MemoryIndex,
    /// Optionally a globalvar base to initialize at.
    pub base: Option<GlobalIndex>,
    /// A constant offset to initialize at.
    pub offset: usize,
    /// The initialization data.
    pub data: Vec<u8>,
}

/// References to the input wasm data buffer to be decoded and processed later.
/// separately from the main module translation.
pub struct LazyContents<'data> {
    /// References to the function bodies.
    pub function_body_inputs: Vec<&'data [u8]>,

    /// References to the data initializers.
    pub data_initializers: Vec<DataInitializer>,
}

impl<'data> LazyContents<'data> {
    fn new() -> Self {
        Self {
            function_body_inputs: Vec::new(),
            data_initializers: Vec::new(),
        }
    }
}

/// Object containing the standalone runtime information. To be passed after creation as argument
/// to `cton_wasm::translatemodule`.
pub struct ModuleEnvironment<'data, 'flags> {
    /// Compilation setting flags.
    pub flags: &'flags settings::Flags,

    /// Module information.
    pub module: Module,

    /// References to information to be decoded later.
    pub lazy: LazyContents<'data>,
}

impl<'data, 'flags> ModuleEnvironment<'data, 'flags> {
    /// Allocates the runtime data structures with the given isa.
    pub fn new(flags: &'flags settings::Flags, module: Module) -> Self {
        Self {
            flags,
            module,
            lazy: LazyContents::new(),
        }
    }

    fn func_env(&self) -> FuncEnvironment {
        FuncEnvironment::new(&self.flags, &self.module)
    }

    fn native_pointer(&self) -> ir::Type {
        use cretonne_wasm::FuncEnvironment;
        self.func_env().native_pointer()
    }

    /// Declare that translation of the module is complete. This consumes the
    /// `ModuleEnvironment` with its mutable reference to the `Module` and
    /// produces a `ModuleTranslation` with an immutable reference to the
    /// `Module`.
    pub fn finish_translation(self) -> ModuleTranslation<'data, 'flags> {
        ModuleTranslation {
            flags: self.flags,
            module: self.module,
            lazy: self.lazy,
        }
    }
}

/// The FuncEnvironment implementation for use by the `ModuleEnvironment`.
pub struct FuncEnvironment<'module_environment> {
    /// Compilation setting flags.
    settings_flags: &'module_environment settings::Flags,

    /// The module-level environment which this function-level environment belongs to.
    pub module: &'module_environment Module,

    /// The Cretonne global holding the base address of the memories vector.
    pub memories_base: Option<ir::GlobalVar>,

    /// The Cretonne global holding the base address of the globals vector.
    pub globals_base: Option<ir::GlobalVar>,

    /// The external function declaration for implementing wasm's `current_memory`.
    pub current_memory_extfunc: Option<FuncRef>,

    /// The external function declaration for implementing wasm's `grow_memory`.
    pub grow_memory_extfunc: Option<FuncRef>,
}

impl<'module_environment> FuncEnvironment<'module_environment> {
    fn new(
        flags: &'module_environment settings::Flags,
        module: &'module_environment Module,
    ) -> Self {
        Self {
            settings_flags: flags,
            module,
            memories_base: None,
            globals_base: None,
            current_memory_extfunc: None,
            grow_memory_extfunc: None,
        }
    }

    /// Transform the call argument list in preparation for making a call.
    /// This pushes the VMContext into the args list.
    fn get_real_call_args(func: &Function, call_args: &[ir::Value]) -> Vec<ir::Value> {
        let mut real_call_args = Vec::with_capacity(call_args.len() + 1);
        real_call_args.extend_from_slice(call_args);
        real_call_args.push(func.special_param(ArgumentPurpose::VMContext).unwrap());
        real_call_args
    }

    fn ptr_size(&self) -> usize {
        if self.settings_flags.is_64bit() { 8 } else { 4 }
    }
}

impl<'module_environment> cretonne_wasm::FuncEnvironment for FuncEnvironment<'module_environment> {
    fn flags(&self) -> &settings::Flags {
        &self.settings_flags
    }

    fn make_global(&mut self, func: &mut ir::Function, index: GlobalIndex) -> GlobalValue {
        let ptr_size = self.ptr_size();
        let globals_base = self.globals_base.unwrap_or_else(|| {
            let offset = 0 * ptr_size;
            let offset32 = offset as i32;
            debug_assert_eq!(offset32 as usize, offset);
            let new_base = func.create_global_var(
                ir::GlobalVarData::VMContext { offset: Offset32::new(offset32) },
            );
            self.globals_base = Some(new_base);
            new_base
        });
        let offset = index as usize * ptr_size;
        let offset32 = offset as i32;
        debug_assert_eq!(offset32 as usize, offset);
        let gv = func.create_global_var(ir::GlobalVarData::Deref {
            base: globals_base,
            offset: Offset32::new(offset32),
        });
        GlobalValue::Memory {
            gv,
            ty: self.module.globals[index].ty,
        }
    }

    fn make_heap(&mut self, func: &mut ir::Function, index: MemoryIndex) -> ir::Heap {
        use memory::WasmMemory;
        let ptr_size = self.ptr_size();
        let memories_base = self.memories_base.unwrap_or_else(|| {
            let new_base = func.create_global_var(ir::GlobalVarData::VMContext {
                offset: Offset32::new(ptr_size as i32),
            });
            self.globals_base = Some(new_base);
            new_base
        });
        let offset = index as usize * ptr_size;
        let offset32 = offset as i32;
        debug_assert_eq!(offset32 as usize, offset);
        let heap_base = func.create_global_var(ir::GlobalVarData::Deref {
            base: memories_base,
            offset: Offset32::new(offset32),
        });
        let h = func.create_heap(ir::HeapData {
            base: ir::HeapBase::GlobalVar(heap_base),
            min_size: 0.into(),
            guard_size: (WasmMemory::DEFAULT_GUARD_SIZE as i64).into(),
            style: ir::HeapStyle::Static { bound: (WasmMemory::DEFAULT_HEAP_SIZE as i64).into() },
        });
        h
    }

    fn make_indirect_sig(&mut self, func: &mut ir::Function, index: SignatureIndex) -> ir::SigRef {
        func.import_signature(self.module.signatures[index].clone())
    }

    fn make_direct_func(&mut self, func: &mut ir::Function, index: FunctionIndex) -> ir::FuncRef {
        let sigidx = self.module.functions[index];
        let signature = func.import_signature(self.module.signatures[sigidx].clone());
        let name = get_func_name(index);
        // TODO(gmorenz): Can colocated be true?
        func.import_function(ir::ExtFuncData { name, signature, colocated: false })
    }

    fn translate_call_indirect(
        &mut self,
        mut pos: FuncCursor,
        table_index: TableIndex,
        _sig_index: SignatureIndex,
        sig_ref: ir::SigRef,
        callee: ir::Value,
        call_args: &[ir::Value],
    ) -> WasmResult<ir::Inst> {
        // TODO: Cretonne's call_indirect doesn't implement bounds checking
        // or signature checking, so we need to implement it ourselves.
        debug_assert_eq!(table_index, 0, "non-default tables not supported yet");
        let real_call_args = FuncEnvironment::get_real_call_args(pos.func, call_args);
        Ok(pos.ins().call_indirect(sig_ref, callee, &real_call_args))
    }

    fn translate_call(
        &mut self,
        mut pos: FuncCursor,
        callee_index: FunctionIndex,
        callee: ir::FuncRef,
        call_args: &[ir::Value],
    ) -> WasmResult<ir::Inst> {
        let real_call_args = FuncEnvironment::get_real_call_args(pos.func, call_args);

        // Since imported functions are declared first,
        // this will be true if the callee is an imported function
        if callee_index < self.module.imported_funcs.len() { // external function
            let sig_ref = pos.func.dfg.ext_funcs[callee].signature;
            // convert callee into value needed for `call_indirect`
            let callee_value = pos.ins()
                .func_addr(self.native_pointer(), callee);

            Ok(pos.ins()
                .call_indirect(sig_ref, callee_value, &real_call_args))
        } else { // internal function
            Ok(pos.ins()
                .call(callee, &real_call_args))
        }
    }

    fn translate_grow_memory(
        &mut self,
        mut pos: FuncCursor,
        index: MemoryIndex,
        _heap: ir::Heap,
        val: ir::Value,
    ) -> WasmResult<ir::Value> {
        debug_assert_eq!(index, 0, "non-default memories not supported yet");
        let grow_mem_func = self.grow_memory_extfunc.unwrap_or_else(|| {
            let sig_ref = pos.func.import_signature(Signature {
                call_conv: CallConv::SystemV,
                argument_bytes: None,
                params: vec![AbiParam::new(I32)],
                returns: vec![AbiParam::new(I32)],
            });
            // FIXME: Use a real ExternalName system.
            // TODO(gmorenz): Can colocated be true?
            pos.func.import_function(ExtFuncData {
                name: ExternalName::testcase("grow_memory"),
                signature: sig_ref,
                colocated: false,
            })
        });
        self.grow_memory_extfunc = Some(grow_mem_func);
        let call_inst = pos.ins().call(grow_mem_func, &[val]);
        Ok(*pos.func.dfg.inst_results(call_inst).first().unwrap())
    }

    fn translate_current_memory(
        &mut self,
        mut pos: FuncCursor,
        index: MemoryIndex,
        _heap: ir::Heap,
    ) -> WasmResult<ir::Value> {
        debug_assert_eq!(index, 0, "non-default memories not supported yet");
        let cur_mem_func = self.current_memory_extfunc.unwrap_or_else(|| {
            let sig_ref = pos.func.import_signature(Signature {
                call_conv: CallConv::SystemV,
                argument_bytes: None,
                params: Vec::new(),
                returns: vec![AbiParam::new(I32)],
            });
            // FIXME: Use a real ExternalName system.
            // TODO(gmorenz): Can colocated be true?
            pos.func.import_function(ExtFuncData {
                name: ExternalName::testcase("current_memory"),
                signature: sig_ref,
                colocated: false,
            })
        });
        self.current_memory_extfunc = Some(cur_mem_func);
        let call_inst = pos.ins().call(cur_mem_func, &[]);
        Ok(*pos.func.dfg.inst_results(call_inst).first().unwrap())
    }
}

/// This trait is useful for
/// `cton_wasm::translatemodule` because it
/// tells how to translate runtime-dependent wasm instructions. These functions should not be
/// called by the user.
impl<'data, 'flags> cretonne_wasm::ModuleEnvironment<'data> for ModuleEnvironment<'data, 'flags> {
    fn get_func_name(&self, func_index: FunctionIndex) -> cretonne_codegen::ir::ExternalName {
        get_func_name(func_index)
    }

    fn flags(&self) -> &settings::Flags {
        self.flags
    }

    fn declare_signature(&mut self, sig: &ir::Signature) {
        let mut sig = sig.clone();
        sig.params.push(AbiParam {
            value_type: self.native_pointer(),
            purpose: ArgumentPurpose::VMContext,
            extension: ArgumentExtension::None,
            location: ArgumentLoc::Unassigned,
        });
        // TODO: Deduplicate signatures.
        self.module.signatures.push(sig);
    }

    fn get_signature(&self, sig_index: SignatureIndex) -> &ir::Signature {
        &self.module.signatures[sig_index]
    }

    fn declare_func_import(&mut self, sig_index: SignatureIndex, module: &str, field: &str) {
        debug_assert_eq!(
            self.module.functions.len(),
            self.module.imported_funcs.len(),
            "Imported functions must be declared first"
        );
        self.module.functions.push(sig_index);

        self.module.imported_funcs.push((
            String::from(module),
            String::from(field),
        ));
    }

    fn get_num_func_imports(&self) -> usize {
        self.module.imported_funcs.len()
    }

    fn declare_func_type(&mut self, sig_index: SignatureIndex) {
        self.module.functions.push(sig_index);
    }

    fn get_func_type(&self, func_index: FunctionIndex) -> SignatureIndex {
        self.module.functions[func_index]
    }

    fn declare_global(&mut self, global: Global) {
        self.module.globals.push(global);
    }

    fn get_global(&self, global_index: GlobalIndex) -> &cretonne_wasm::Global {
        &self.module.globals[global_index]
    }

    fn declare_table(&mut self, table: Table) {
        self.module.tables.push(table);
    }

    fn declare_table_elements(
        &mut self,
        table_index: TableIndex,
        base: Option<GlobalIndex>,
        offset: usize,
        elements: Vec<FunctionIndex>,
    ) {
        debug_assert!(base.is_none(), "global-value offsets not supported yet");
        self.module.table_elements.push(module::TableElements {
            table_index,
            base,
            offset,
            elements,
        });
    }

    fn declare_memory(&mut self, memory: Memory) {
        self.module.memories.push(memory);
    }

    fn declare_data_initialization(
        &mut self,
        memory_index: MemoryIndex,
        base: Option<GlobalIndex>,
        offset: usize,
        data: &'data [u8],
    ) {
        debug_assert!(base.is_none(), "global-value offsets not supported yet");
        self.lazy.data_initializers.push(DataInitializer {
            memory_index,
            base,
            offset,
            data: data.to_vec(),
        });
    }

    fn declare_func_export(&mut self, func_index: FunctionIndex, name: &str) {
        self.module.exports.insert(
            String::from(name),
            module::Export::Function(func_index),
        );
    }

    fn declare_table_export(&mut self, table_index: TableIndex, name: &str) {
        self.module.exports.insert(
            String::from(name),
            module::Export::Table(table_index),
        );
    }

    fn declare_memory_export(&mut self, memory_index: MemoryIndex, name: &str) {
        self.module.exports.insert(
            String::from(name),
            module::Export::Memory(memory_index),
        );
    }

    fn declare_global_export(&mut self, global_index: GlobalIndex, name: &str) {
        self.module.exports.insert(
            String::from(name),
            module::Export::Global(global_index),
        );
    }

    fn declare_start_func(&mut self, func_index: FunctionIndex) {
        debug_assert!(self.module.start_func.is_none());
        self.module.start_func = Some(func_index);
    }

    fn define_function_body(&mut self, body_bytes: &'data [u8]) -> WasmResult<()> {
        self.lazy.function_body_inputs.push(body_bytes);
        Ok(())
    }
}

/// A record of a relocation to perform.
#[derive(Debug)]
pub struct Relocation {
    /// The relocation code.
    pub reloc: binemit::Reloc,
    /// The function index.
    pub func_index: FunctionIndex,
    /// The offset where to apply the relocation.
    pub offset: binemit::CodeOffset,
    /// The addend to add to the relocation value.
    pub addend: binemit::Addend,
}

/// Relocations to apply to function bodies.
pub type Relocations = Vec<Vec<Relocation>>;

/// The result of translating via `ModuleEnvironment`.
pub struct ModuleTranslation<'data, 'flags> {
    /// Compilation setting flags.
    pub flags: &'flags settings::Flags,

    /// Module information.
    pub module: Module,

    /// Pointers into the raw data buffer.
    pub lazy: LazyContents<'data>,
}

/// Convenience functions for the user to be called after execution for debug purposes.
impl<'data, 'flags> ModuleTranslation<'data, 'flags> {
    fn func_env(&self) -> FuncEnvironment {
        FuncEnvironment::new(&self.flags, &self.module)
    }

    /// Compile the module, producing a compilation result with associated
    /// relocations.
    pub fn compile(
        self,
        isa: &isa::TargetIsa,
    ) -> Result<(Compilation, Module, Vec<DataInitializer>), nabi::Error> {
        let mut compiler = Compiler::with_capacity(isa, self.lazy.function_body_inputs.len());

        for (func_index, input) in self.lazy.function_body_inputs.iter().enumerate() {
            let mut context = cretonne_codegen::Context::new();
            context.func.name = get_func_name(func_index);
            let num_imported = self.module.imported_funcs.len();
            context.func.signature = self.module.signatures[self.module.functions[num_imported + func_index]].clone();

            let mut trans = FuncTranslator::new();
            let reader = wasmparser::BinaryReader::new(input);
            trans.translate_from_reader(reader, &mut context.func, &mut self.func_env())
<<<<<<< HEAD
                .map_err(|_| nabi::Error::INTERNAL)?;
            // println!("{}", context.func);

=======
                .map_err(|_| nabi::internal_error!())?;
          
>>>>>>> 2c050c4e
            compiler.define_function(context)?;
        }

        let compilation = compiler.compile(&self.module)?;



        Ok((compilation, self.module, self.lazy.data_initializers))
    }
}
<|MERGE_RESOLUTION|>--- conflicted
+++ resolved
@@ -1,613 +1,606 @@
-//! Standalone runtime for WebAssembly using Cretonne. Provides functions to translate
-//! `get_global`, `set_global`, `current_memory`, `grow_memory`, `call_indirect` that hardcode in
-//! the translation the base addresses of regions of memory that will hold the globals, tables and
-//! linear memories.
-//!
-//! Pretty much just taken from https://github.com/sunfishcode/wasmstandalone
-
-pub mod module;
-pub mod instance;
-pub mod compilation;
-#[macro_use]
-mod abi_types;
-mod abi;
-
-
-pub use self::module::Module;
-pub use self::compilation::{Compilation, Compiler};
-pub use self::instance::{Instance, VmCtx};
-
-use cretonne_wasm::{self, FunctionIndex, GlobalIndex, TableIndex, MemoryIndex, Global, Table, Memory,
-                GlobalValue, SignatureIndex, FuncTranslator, WasmResult};
-use cretonne_codegen::ir::{self, InstBuilder, FuncRef, ExtFuncData, ExternalName, Signature, AbiParam,
-                   ArgumentPurpose, ArgumentLoc, ArgumentExtension, Function};
-use cretonne_codegen::ir::types::*;
-use cretonne_codegen::ir::immediates::Offset32;
-use cretonne_codegen::settings::CallConv;
-use cretonne_codegen::cursor::FuncCursor;
-use cretonne_codegen::{self, isa, settings, binemit};
-use wasmparser;
-
-use nabi;
-
-use alloc::{Vec, String};
-
-/// Compute a `ir::ExternalName` for a given wasm function index.
-pub fn get_func_name(func_index: FunctionIndex) -> cretonne_codegen::ir::ExternalName {
-    debug_assert!(func_index as u32 as FunctionIndex == func_index);
-    ir::ExternalName::user(0, func_index as u32)
-}
-
-/// An entity to export.
-pub enum Export {
-    /// Function export.
-    Function(FunctionIndex),
-    /// Table export.
-    Table(TableIndex),
-    /// Memory export.
-    Memory(MemoryIndex),
-    /// Global export.
-    Global(GlobalIndex),
-}
-
-/// Implementation of a relocation sink that just saves all the information for later
-pub struct RelocSink {
-    // func: &'func ir::Function,
-    /// Relocations recorded for the function.
-    pub func_relocs: Vec<Relocation>,
-}
-
-impl binemit::RelocSink for RelocSink {
-    fn reloc_ebb(
-        &mut self,
-        _offset: binemit::CodeOffset,
-        _reloc: binemit::Reloc,
-        _ebb_offset: binemit::CodeOffset,
-    ) {
-        // This should use the `offsets` field of `ir::Function`.
-        unimplemented!();
-    }
-    fn reloc_external(
-        &mut self,
-        offset: binemit::CodeOffset,
-        reloc: binemit::Reloc,
-        name: &ExternalName,
-        addend: binemit::Addend,
-    ) {
-        match *name {
-            ExternalName::User {
-                namespace: 0,
-                index,
-            } => {
-                self.func_relocs.push(Relocation {
-                    reloc,
-                    func_index: index as usize,
-                    offset,
-                    addend,
-                });
-            },
-            _ => {
-                unimplemented!();
-            }
-        }
-    }
-    fn reloc_jt(
-        &mut self,
-        _offset: binemit::CodeOffset,
-        _reloc: binemit::Reloc,
-        _jt: ir::JumpTable,
-    ) {
-        unimplemented!();
-    }
-}
-
-impl RelocSink {
-    fn new() -> RelocSink {
-        RelocSink {
-            func_relocs: Vec::new(),
-        }
-    }
-}
-
-/// A data initializer for linear memory.
-pub struct DataInitializer {
-    /// The index of the memory to initialize.
-    pub memory_index: MemoryIndex,
-    /// Optionally a globalvar base to initialize at.
-    pub base: Option<GlobalIndex>,
-    /// A constant offset to initialize at.
-    pub offset: usize,
-    /// The initialization data.
-    pub data: Vec<u8>,
-}
-
-/// References to the input wasm data buffer to be decoded and processed later.
-/// separately from the main module translation.
-pub struct LazyContents<'data> {
-    /// References to the function bodies.
-    pub function_body_inputs: Vec<&'data [u8]>,
-
-    /// References to the data initializers.
-    pub data_initializers: Vec<DataInitializer>,
-}
-
-impl<'data> LazyContents<'data> {
-    fn new() -> Self {
-        Self {
-            function_body_inputs: Vec::new(),
-            data_initializers: Vec::new(),
-        }
-    }
-}
-
-/// Object containing the standalone runtime information. To be passed after creation as argument
-/// to `cton_wasm::translatemodule`.
-pub struct ModuleEnvironment<'data, 'flags> {
-    /// Compilation setting flags.
-    pub flags: &'flags settings::Flags,
-
-    /// Module information.
-    pub module: Module,
-
-    /// References to information to be decoded later.
-    pub lazy: LazyContents<'data>,
-}
-
-impl<'data, 'flags> ModuleEnvironment<'data, 'flags> {
-    /// Allocates the runtime data structures with the given isa.
-    pub fn new(flags: &'flags settings::Flags, module: Module) -> Self {
-        Self {
-            flags,
-            module,
-            lazy: LazyContents::new(),
-        }
-    }
-
-    fn func_env(&self) -> FuncEnvironment {
-        FuncEnvironment::new(&self.flags, &self.module)
-    }
-
-    fn native_pointer(&self) -> ir::Type {
-        use cretonne_wasm::FuncEnvironment;
-        self.func_env().native_pointer()
-    }
-
-    /// Declare that translation of the module is complete. This consumes the
-    /// `ModuleEnvironment` with its mutable reference to the `Module` and
-    /// produces a `ModuleTranslation` with an immutable reference to the
-    /// `Module`.
-    pub fn finish_translation(self) -> ModuleTranslation<'data, 'flags> {
-        ModuleTranslation {
-            flags: self.flags,
-            module: self.module,
-            lazy: self.lazy,
-        }
-    }
-}
-
-/// The FuncEnvironment implementation for use by the `ModuleEnvironment`.
-pub struct FuncEnvironment<'module_environment> {
-    /// Compilation setting flags.
-    settings_flags: &'module_environment settings::Flags,
-
-    /// The module-level environment which this function-level environment belongs to.
-    pub module: &'module_environment Module,
-
-    /// The Cretonne global holding the base address of the memories vector.
-    pub memories_base: Option<ir::GlobalVar>,
-
-    /// The Cretonne global holding the base address of the globals vector.
-    pub globals_base: Option<ir::GlobalVar>,
-
-    /// The external function declaration for implementing wasm's `current_memory`.
-    pub current_memory_extfunc: Option<FuncRef>,
-
-    /// The external function declaration for implementing wasm's `grow_memory`.
-    pub grow_memory_extfunc: Option<FuncRef>,
-}
-
-impl<'module_environment> FuncEnvironment<'module_environment> {
-    fn new(
-        flags: &'module_environment settings::Flags,
-        module: &'module_environment Module,
-    ) -> Self {
-        Self {
-            settings_flags: flags,
-            module,
-            memories_base: None,
-            globals_base: None,
-            current_memory_extfunc: None,
-            grow_memory_extfunc: None,
-        }
-    }
-
-    /// Transform the call argument list in preparation for making a call.
-    /// This pushes the VMContext into the args list.
-    fn get_real_call_args(func: &Function, call_args: &[ir::Value]) -> Vec<ir::Value> {
-        let mut real_call_args = Vec::with_capacity(call_args.len() + 1);
-        real_call_args.extend_from_slice(call_args);
-        real_call_args.push(func.special_param(ArgumentPurpose::VMContext).unwrap());
-        real_call_args
-    }
-
-    fn ptr_size(&self) -> usize {
-        if self.settings_flags.is_64bit() { 8 } else { 4 }
-    }
-}
-
-impl<'module_environment> cretonne_wasm::FuncEnvironment for FuncEnvironment<'module_environment> {
-    fn flags(&self) -> &settings::Flags {
-        &self.settings_flags
-    }
-
-    fn make_global(&mut self, func: &mut ir::Function, index: GlobalIndex) -> GlobalValue {
-        let ptr_size = self.ptr_size();
-        let globals_base = self.globals_base.unwrap_or_else(|| {
-            let offset = 0 * ptr_size;
-            let offset32 = offset as i32;
-            debug_assert_eq!(offset32 as usize, offset);
-            let new_base = func.create_global_var(
-                ir::GlobalVarData::VMContext { offset: Offset32::new(offset32) },
-            );
-            self.globals_base = Some(new_base);
-            new_base
-        });
-        let offset = index as usize * ptr_size;
-        let offset32 = offset as i32;
-        debug_assert_eq!(offset32 as usize, offset);
-        let gv = func.create_global_var(ir::GlobalVarData::Deref {
-            base: globals_base,
-            offset: Offset32::new(offset32),
-        });
-        GlobalValue::Memory {
-            gv,
-            ty: self.module.globals[index].ty,
-        }
-    }
-
-    fn make_heap(&mut self, func: &mut ir::Function, index: MemoryIndex) -> ir::Heap {
-        use memory::WasmMemory;
-        let ptr_size = self.ptr_size();
-        let memories_base = self.memories_base.unwrap_or_else(|| {
-            let new_base = func.create_global_var(ir::GlobalVarData::VMContext {
-                offset: Offset32::new(ptr_size as i32),
-            });
-            self.globals_base = Some(new_base);
-            new_base
-        });
-        let offset = index as usize * ptr_size;
-        let offset32 = offset as i32;
-        debug_assert_eq!(offset32 as usize, offset);
-        let heap_base = func.create_global_var(ir::GlobalVarData::Deref {
-            base: memories_base,
-            offset: Offset32::new(offset32),
-        });
-        let h = func.create_heap(ir::HeapData {
-            base: ir::HeapBase::GlobalVar(heap_base),
-            min_size: 0.into(),
-            guard_size: (WasmMemory::DEFAULT_GUARD_SIZE as i64).into(),
-            style: ir::HeapStyle::Static { bound: (WasmMemory::DEFAULT_HEAP_SIZE as i64).into() },
-        });
-        h
-    }
-
-    fn make_indirect_sig(&mut self, func: &mut ir::Function, index: SignatureIndex) -> ir::SigRef {
-        func.import_signature(self.module.signatures[index].clone())
-    }
-
-    fn make_direct_func(&mut self, func: &mut ir::Function, index: FunctionIndex) -> ir::FuncRef {
-        let sigidx = self.module.functions[index];
-        let signature = func.import_signature(self.module.signatures[sigidx].clone());
-        let name = get_func_name(index);
-        // TODO(gmorenz): Can colocated be true?
-        func.import_function(ir::ExtFuncData { name, signature, colocated: false })
-    }
-
-    fn translate_call_indirect(
-        &mut self,
-        mut pos: FuncCursor,
-        table_index: TableIndex,
-        _sig_index: SignatureIndex,
-        sig_ref: ir::SigRef,
-        callee: ir::Value,
-        call_args: &[ir::Value],
-    ) -> WasmResult<ir::Inst> {
-        // TODO: Cretonne's call_indirect doesn't implement bounds checking
-        // or signature checking, so we need to implement it ourselves.
-        debug_assert_eq!(table_index, 0, "non-default tables not supported yet");
-        let real_call_args = FuncEnvironment::get_real_call_args(pos.func, call_args);
-        Ok(pos.ins().call_indirect(sig_ref, callee, &real_call_args))
-    }
-
-    fn translate_call(
-        &mut self,
-        mut pos: FuncCursor,
-        callee_index: FunctionIndex,
-        callee: ir::FuncRef,
-        call_args: &[ir::Value],
-    ) -> WasmResult<ir::Inst> {
-        let real_call_args = FuncEnvironment::get_real_call_args(pos.func, call_args);
-
-        // Since imported functions are declared first,
-        // this will be true if the callee is an imported function
-        if callee_index < self.module.imported_funcs.len() { // external function
-            let sig_ref = pos.func.dfg.ext_funcs[callee].signature;
-            // convert callee into value needed for `call_indirect`
-            let callee_value = pos.ins()
-                .func_addr(self.native_pointer(), callee);
-
-            Ok(pos.ins()
-                .call_indirect(sig_ref, callee_value, &real_call_args))
-        } else { // internal function
-            Ok(pos.ins()
-                .call(callee, &real_call_args))
-        }
-    }
-
-    fn translate_grow_memory(
-        &mut self,
-        mut pos: FuncCursor,
-        index: MemoryIndex,
-        _heap: ir::Heap,
-        val: ir::Value,
-    ) -> WasmResult<ir::Value> {
-        debug_assert_eq!(index, 0, "non-default memories not supported yet");
-        let grow_mem_func = self.grow_memory_extfunc.unwrap_or_else(|| {
-            let sig_ref = pos.func.import_signature(Signature {
-                call_conv: CallConv::SystemV,
-                argument_bytes: None,
-                params: vec![AbiParam::new(I32)],
-                returns: vec![AbiParam::new(I32)],
-            });
-            // FIXME: Use a real ExternalName system.
-            // TODO(gmorenz): Can colocated be true?
-            pos.func.import_function(ExtFuncData {
-                name: ExternalName::testcase("grow_memory"),
-                signature: sig_ref,
-                colocated: false,
-            })
-        });
-        self.grow_memory_extfunc = Some(grow_mem_func);
-        let call_inst = pos.ins().call(grow_mem_func, &[val]);
-        Ok(*pos.func.dfg.inst_results(call_inst).first().unwrap())
-    }
-
-    fn translate_current_memory(
-        &mut self,
-        mut pos: FuncCursor,
-        index: MemoryIndex,
-        _heap: ir::Heap,
-    ) -> WasmResult<ir::Value> {
-        debug_assert_eq!(index, 0, "non-default memories not supported yet");
-        let cur_mem_func = self.current_memory_extfunc.unwrap_or_else(|| {
-            let sig_ref = pos.func.import_signature(Signature {
-                call_conv: CallConv::SystemV,
-                argument_bytes: None,
-                params: Vec::new(),
-                returns: vec![AbiParam::new(I32)],
-            });
-            // FIXME: Use a real ExternalName system.
-            // TODO(gmorenz): Can colocated be true?
-            pos.func.import_function(ExtFuncData {
-                name: ExternalName::testcase("current_memory"),
-                signature: sig_ref,
-                colocated: false,
-            })
-        });
-        self.current_memory_extfunc = Some(cur_mem_func);
-        let call_inst = pos.ins().call(cur_mem_func, &[]);
-        Ok(*pos.func.dfg.inst_results(call_inst).first().unwrap())
-    }
-}
-
-/// This trait is useful for
-/// `cton_wasm::translatemodule` because it
-/// tells how to translate runtime-dependent wasm instructions. These functions should not be
-/// called by the user.
-impl<'data, 'flags> cretonne_wasm::ModuleEnvironment<'data> for ModuleEnvironment<'data, 'flags> {
-    fn get_func_name(&self, func_index: FunctionIndex) -> cretonne_codegen::ir::ExternalName {
-        get_func_name(func_index)
-    }
-
-    fn flags(&self) -> &settings::Flags {
-        self.flags
-    }
-
-    fn declare_signature(&mut self, sig: &ir::Signature) {
-        let mut sig = sig.clone();
-        sig.params.push(AbiParam {
-            value_type: self.native_pointer(),
-            purpose: ArgumentPurpose::VMContext,
-            extension: ArgumentExtension::None,
-            location: ArgumentLoc::Unassigned,
-        });
-        // TODO: Deduplicate signatures.
-        self.module.signatures.push(sig);
-    }
-
-    fn get_signature(&self, sig_index: SignatureIndex) -> &ir::Signature {
-        &self.module.signatures[sig_index]
-    }
-
-    fn declare_func_import(&mut self, sig_index: SignatureIndex, module: &str, field: &str) {
-        debug_assert_eq!(
-            self.module.functions.len(),
-            self.module.imported_funcs.len(),
-            "Imported functions must be declared first"
-        );
-        self.module.functions.push(sig_index);
-
-        self.module.imported_funcs.push((
-            String::from(module),
-            String::from(field),
-        ));
-    }
-
-    fn get_num_func_imports(&self) -> usize {
-        self.module.imported_funcs.len()
-    }
-
-    fn declare_func_type(&mut self, sig_index: SignatureIndex) {
-        self.module.functions.push(sig_index);
-    }
-
-    fn get_func_type(&self, func_index: FunctionIndex) -> SignatureIndex {
-        self.module.functions[func_index]
-    }
-
-    fn declare_global(&mut self, global: Global) {
-        self.module.globals.push(global);
-    }
-
-    fn get_global(&self, global_index: GlobalIndex) -> &cretonne_wasm::Global {
-        &self.module.globals[global_index]
-    }
-
-    fn declare_table(&mut self, table: Table) {
-        self.module.tables.push(table);
-    }
-
-    fn declare_table_elements(
-        &mut self,
-        table_index: TableIndex,
-        base: Option<GlobalIndex>,
-        offset: usize,
-        elements: Vec<FunctionIndex>,
-    ) {
-        debug_assert!(base.is_none(), "global-value offsets not supported yet");
-        self.module.table_elements.push(module::TableElements {
-            table_index,
-            base,
-            offset,
-            elements,
-        });
-    }
-
-    fn declare_memory(&mut self, memory: Memory) {
-        self.module.memories.push(memory);
-    }
-
-    fn declare_data_initialization(
-        &mut self,
-        memory_index: MemoryIndex,
-        base: Option<GlobalIndex>,
-        offset: usize,
-        data: &'data [u8],
-    ) {
-        debug_assert!(base.is_none(), "global-value offsets not supported yet");
-        self.lazy.data_initializers.push(DataInitializer {
-            memory_index,
-            base,
-            offset,
-            data: data.to_vec(),
-        });
-    }
-
-    fn declare_func_export(&mut self, func_index: FunctionIndex, name: &str) {
-        self.module.exports.insert(
-            String::from(name),
-            module::Export::Function(func_index),
-        );
-    }
-
-    fn declare_table_export(&mut self, table_index: TableIndex, name: &str) {
-        self.module.exports.insert(
-            String::from(name),
-            module::Export::Table(table_index),
-        );
-    }
-
-    fn declare_memory_export(&mut self, memory_index: MemoryIndex, name: &str) {
-        self.module.exports.insert(
-            String::from(name),
-            module::Export::Memory(memory_index),
-        );
-    }
-
-    fn declare_global_export(&mut self, global_index: GlobalIndex, name: &str) {
-        self.module.exports.insert(
-            String::from(name),
-            module::Export::Global(global_index),
-        );
-    }
-
-    fn declare_start_func(&mut self, func_index: FunctionIndex) {
-        debug_assert!(self.module.start_func.is_none());
-        self.module.start_func = Some(func_index);
-    }
-
-    fn define_function_body(&mut self, body_bytes: &'data [u8]) -> WasmResult<()> {
-        self.lazy.function_body_inputs.push(body_bytes);
-        Ok(())
-    }
-}
-
-/// A record of a relocation to perform.
-#[derive(Debug)]
-pub struct Relocation {
-    /// The relocation code.
-    pub reloc: binemit::Reloc,
-    /// The function index.
-    pub func_index: FunctionIndex,
-    /// The offset where to apply the relocation.
-    pub offset: binemit::CodeOffset,
-    /// The addend to add to the relocation value.
-    pub addend: binemit::Addend,
-}
-
-/// Relocations to apply to function bodies.
-pub type Relocations = Vec<Vec<Relocation>>;
-
-/// The result of translating via `ModuleEnvironment`.
-pub struct ModuleTranslation<'data, 'flags> {
-    /// Compilation setting flags.
-    pub flags: &'flags settings::Flags,
-
-    /// Module information.
-    pub module: Module,
-
-    /// Pointers into the raw data buffer.
-    pub lazy: LazyContents<'data>,
-}
-
-/// Convenience functions for the user to be called after execution for debug purposes.
-impl<'data, 'flags> ModuleTranslation<'data, 'flags> {
-    fn func_env(&self) -> FuncEnvironment {
-        FuncEnvironment::new(&self.flags, &self.module)
-    }
-
-    /// Compile the module, producing a compilation result with associated
-    /// relocations.
-    pub fn compile(
-        self,
-        isa: &isa::TargetIsa,
-    ) -> Result<(Compilation, Module, Vec<DataInitializer>), nabi::Error> {
-        let mut compiler = Compiler::with_capacity(isa, self.lazy.function_body_inputs.len());
-
-        for (func_index, input) in self.lazy.function_body_inputs.iter().enumerate() {
-            let mut context = cretonne_codegen::Context::new();
-            context.func.name = get_func_name(func_index);
-            let num_imported = self.module.imported_funcs.len();
-            context.func.signature = self.module.signatures[self.module.functions[num_imported + func_index]].clone();
-
-            let mut trans = FuncTranslator::new();
-            let reader = wasmparser::BinaryReader::new(input);
-            trans.translate_from_reader(reader, &mut context.func, &mut self.func_env())
-<<<<<<< HEAD
-                .map_err(|_| nabi::Error::INTERNAL)?;
-            // println!("{}", context.func);
-
-=======
-                .map_err(|_| nabi::internal_error!())?;
-          
->>>>>>> 2c050c4e
-            compiler.define_function(context)?;
-        }
-
-        let compilation = compiler.compile(&self.module)?;
-
-
-
-        Ok((compilation, self.module, self.lazy.data_initializers))
-    }
-}
+//! Standalone runtime for WebAssembly using Cretonne. Provides functions to translate
+//! `get_global`, `set_global`, `current_memory`, `grow_memory`, `call_indirect` that hardcode in
+//! the translation the base addresses of regions of memory that will hold the globals, tables and
+//! linear memories.
+//!
+//! Pretty much just taken from https://github.com/sunfishcode/wasmstandalone
+
+pub mod module;
+pub mod instance;
+pub mod compilation;
+#[macro_use]
+mod abi_types;
+mod abi;
+
+
+pub use self::module::Module;
+pub use self::compilation::{Compilation, Compiler};
+pub use self::instance::{Instance, VmCtx};
+
+use cretonne_wasm::{self, FunctionIndex, GlobalIndex, TableIndex, MemoryIndex, Global, Table, Memory,
+                GlobalValue, SignatureIndex, FuncTranslator, WasmResult};
+use cretonne_codegen::ir::{self, InstBuilder, FuncRef, ExtFuncData, ExternalName, Signature, AbiParam,
+                   ArgumentPurpose, ArgumentLoc, ArgumentExtension, Function};
+use cretonne_codegen::ir::types::*;
+use cretonne_codegen::ir::immediates::Offset32;
+use cretonne_codegen::settings::CallConv;
+use cretonne_codegen::cursor::FuncCursor;
+use cretonne_codegen::{self, isa, settings, binemit};
+use wasmparser;
+
+use nabi;
+
+use alloc::{Vec, String};
+
+/// Compute a `ir::ExternalName` for a given wasm function index.
+pub fn get_func_name(func_index: FunctionIndex) -> cretonne_codegen::ir::ExternalName {
+    debug_assert!(func_index as u32 as FunctionIndex == func_index);
+    ir::ExternalName::user(0, func_index as u32)
+}
+
+/// An entity to export.
+pub enum Export {
+    /// Function export.
+    Function(FunctionIndex),
+    /// Table export.
+    Table(TableIndex),
+    /// Memory export.
+    Memory(MemoryIndex),
+    /// Global export.
+    Global(GlobalIndex),
+}
+
+/// Implementation of a relocation sink that just saves all the information for later
+pub struct RelocSink {
+    // func: &'func ir::Function,
+    /// Relocations recorded for the function.
+    pub func_relocs: Vec<Relocation>,
+}
+
+impl binemit::RelocSink for RelocSink {
+    fn reloc_ebb(
+        &mut self,
+        _offset: binemit::CodeOffset,
+        _reloc: binemit::Reloc,
+        _ebb_offset: binemit::CodeOffset,
+    ) {
+        // This should use the `offsets` field of `ir::Function`.
+        unimplemented!();
+    }
+    fn reloc_external(
+        &mut self,
+        offset: binemit::CodeOffset,
+        reloc: binemit::Reloc,
+        name: &ExternalName,
+        addend: binemit::Addend,
+    ) {
+        match *name {
+            ExternalName::User {
+                namespace: 0,
+                index,
+            } => {
+                self.func_relocs.push(Relocation {
+                    reloc,
+                    func_index: index as usize,
+                    offset,
+                    addend,
+                });
+            },
+            _ => {
+                unimplemented!();
+            }
+        }
+    }
+    fn reloc_jt(
+        &mut self,
+        _offset: binemit::CodeOffset,
+        _reloc: binemit::Reloc,
+        _jt: ir::JumpTable,
+    ) {
+        unimplemented!();
+    }
+}
+
+impl RelocSink {
+    fn new() -> RelocSink {
+        RelocSink {
+            func_relocs: Vec::new(),
+        }
+    }
+}
+
+/// A data initializer for linear memory.
+pub struct DataInitializer {
+    /// The index of the memory to initialize.
+    pub memory_index: MemoryIndex,
+    /// Optionally a globalvar base to initialize at.
+    pub base: Option<GlobalIndex>,
+    /// A constant offset to initialize at.
+    pub offset: usize,
+    /// The initialization data.
+    pub data: Vec<u8>,
+}
+
+/// References to the input wasm data buffer to be decoded and processed later.
+/// separately from the main module translation.
+pub struct LazyContents<'data> {
+    /// References to the function bodies.
+    pub function_body_inputs: Vec<&'data [u8]>,
+
+    /// References to the data initializers.
+    pub data_initializers: Vec<DataInitializer>,
+}
+
+impl<'data> LazyContents<'data> {
+    fn new() -> Self {
+        Self {
+            function_body_inputs: Vec::new(),
+            data_initializers: Vec::new(),
+        }
+    }
+}
+
+/// Object containing the standalone runtime information. To be passed after creation as argument
+/// to `cton_wasm::translatemodule`.
+pub struct ModuleEnvironment<'data, 'flags> {
+    /// Compilation setting flags.
+    pub flags: &'flags settings::Flags,
+
+    /// Module information.
+    pub module: Module,
+
+    /// References to information to be decoded later.
+    pub lazy: LazyContents<'data>,
+}
+
+impl<'data, 'flags> ModuleEnvironment<'data, 'flags> {
+    /// Allocates the runtime data structures with the given isa.
+    pub fn new(flags: &'flags settings::Flags, module: Module) -> Self {
+        Self {
+            flags,
+            module,
+            lazy: LazyContents::new(),
+        }
+    }
+
+    fn func_env(&self) -> FuncEnvironment {
+        FuncEnvironment::new(&self.flags, &self.module)
+    }
+
+    fn native_pointer(&self) -> ir::Type {
+        use cretonne_wasm::FuncEnvironment;
+        self.func_env().native_pointer()
+    }
+
+    /// Declare that translation of the module is complete. This consumes the
+    /// `ModuleEnvironment` with its mutable reference to the `Module` and
+    /// produces a `ModuleTranslation` with an immutable reference to the
+    /// `Module`.
+    pub fn finish_translation(self) -> ModuleTranslation<'data, 'flags> {
+        ModuleTranslation {
+            flags: self.flags,
+            module: self.module,
+            lazy: self.lazy,
+        }
+    }
+}
+
+/// The FuncEnvironment implementation for use by the `ModuleEnvironment`.
+pub struct FuncEnvironment<'module_environment> {
+    /// Compilation setting flags.
+    settings_flags: &'module_environment settings::Flags,
+
+    /// The module-level environment which this function-level environment belongs to.
+    pub module: &'module_environment Module,
+
+    /// The Cretonne global holding the base address of the memories vector.
+    pub memories_base: Option<ir::GlobalVar>,
+
+    /// The Cretonne global holding the base address of the globals vector.
+    pub globals_base: Option<ir::GlobalVar>,
+
+    /// The external function declaration for implementing wasm's `current_memory`.
+    pub current_memory_extfunc: Option<FuncRef>,
+
+    /// The external function declaration for implementing wasm's `grow_memory`.
+    pub grow_memory_extfunc: Option<FuncRef>,
+}
+
+impl<'module_environment> FuncEnvironment<'module_environment> {
+    fn new(
+        flags: &'module_environment settings::Flags,
+        module: &'module_environment Module,
+    ) -> Self {
+        Self {
+            settings_flags: flags,
+            module,
+            memories_base: None,
+            globals_base: None,
+            current_memory_extfunc: None,
+            grow_memory_extfunc: None,
+        }
+    }
+
+    /// Transform the call argument list in preparation for making a call.
+    /// This pushes the VMContext into the args list.
+    fn get_real_call_args(func: &Function, call_args: &[ir::Value]) -> Vec<ir::Value> {
+        let mut real_call_args = Vec::with_capacity(call_args.len() + 1);
+        real_call_args.extend_from_slice(call_args);
+        real_call_args.push(func.special_param(ArgumentPurpose::VMContext).unwrap());
+        real_call_args
+    }
+
+    fn ptr_size(&self) -> usize {
+        if self.settings_flags.is_64bit() { 8 } else { 4 }
+    }
+}
+
+impl<'module_environment> cretonne_wasm::FuncEnvironment for FuncEnvironment<'module_environment> {
+    fn flags(&self) -> &settings::Flags {
+        &self.settings_flags
+    }
+
+    fn make_global(&mut self, func: &mut ir::Function, index: GlobalIndex) -> GlobalValue {
+        let ptr_size = self.ptr_size();
+        let globals_base = self.globals_base.unwrap_or_else(|| {
+            let offset = 0 * ptr_size;
+            let offset32 = offset as i32;
+            debug_assert_eq!(offset32 as usize, offset);
+            let new_base = func.create_global_var(
+                ir::GlobalVarData::VMContext { offset: Offset32::new(offset32) },
+            );
+            self.globals_base = Some(new_base);
+            new_base
+        });
+        let offset = index as usize * ptr_size;
+        let offset32 = offset as i32;
+        debug_assert_eq!(offset32 as usize, offset);
+        let gv = func.create_global_var(ir::GlobalVarData::Deref {
+            base: globals_base,
+            offset: Offset32::new(offset32),
+        });
+        GlobalValue::Memory {
+            gv,
+            ty: self.module.globals[index].ty,
+        }
+    }
+
+    fn make_heap(&mut self, func: &mut ir::Function, index: MemoryIndex) -> ir::Heap {
+        use memory::WasmMemory;
+        let ptr_size = self.ptr_size();
+        let memories_base = self.memories_base.unwrap_or_else(|| {
+            let new_base = func.create_global_var(ir::GlobalVarData::VMContext {
+                offset: Offset32::new(ptr_size as i32),
+            });
+            self.globals_base = Some(new_base);
+            new_base
+        });
+        let offset = index as usize * ptr_size;
+        let offset32 = offset as i32;
+        debug_assert_eq!(offset32 as usize, offset);
+        let heap_base = func.create_global_var(ir::GlobalVarData::Deref {
+            base: memories_base,
+            offset: Offset32::new(offset32),
+        });
+        let h = func.create_heap(ir::HeapData {
+            base: ir::HeapBase::GlobalVar(heap_base),
+            min_size: 0.into(),
+            guard_size: (WasmMemory::DEFAULT_GUARD_SIZE as i64).into(),
+            style: ir::HeapStyle::Static { bound: (WasmMemory::DEFAULT_HEAP_SIZE as i64).into() },
+        });
+        h
+    }
+
+    fn make_indirect_sig(&mut self, func: &mut ir::Function, index: SignatureIndex) -> ir::SigRef {
+        func.import_signature(self.module.signatures[index].clone())
+    }
+
+    fn make_direct_func(&mut self, func: &mut ir::Function, index: FunctionIndex) -> ir::FuncRef {
+        let sigidx = self.module.functions[index];
+        let signature = func.import_signature(self.module.signatures[sigidx].clone());
+        let name = get_func_name(index);
+        // TODO(gmorenz): Can colocated be true?
+        func.import_function(ir::ExtFuncData { name, signature, colocated: false })
+    }
+
+    fn translate_call_indirect(
+        &mut self,
+        mut pos: FuncCursor,
+        table_index: TableIndex,
+        _sig_index: SignatureIndex,
+        sig_ref: ir::SigRef,
+        callee: ir::Value,
+        call_args: &[ir::Value],
+    ) -> WasmResult<ir::Inst> {
+        // TODO: Cretonne's call_indirect doesn't implement bounds checking
+        // or signature checking, so we need to implement it ourselves.
+        debug_assert_eq!(table_index, 0, "non-default tables not supported yet");
+        let real_call_args = FuncEnvironment::get_real_call_args(pos.func, call_args);
+        Ok(pos.ins().call_indirect(sig_ref, callee, &real_call_args))
+    }
+
+    fn translate_call(
+        &mut self,
+        mut pos: FuncCursor,
+        callee_index: FunctionIndex,
+        callee: ir::FuncRef,
+        call_args: &[ir::Value],
+    ) -> WasmResult<ir::Inst> {
+        let real_call_args = FuncEnvironment::get_real_call_args(pos.func, call_args);
+
+        // Since imported functions are declared first,
+        // this will be true if the callee is an imported function
+        if callee_index < self.module.imported_funcs.len() { // external function
+            let sig_ref = pos.func.dfg.ext_funcs[callee].signature;
+            // convert callee into value needed for `call_indirect`
+            let callee_value = pos.ins()
+                .func_addr(self.native_pointer(), callee);
+
+            Ok(pos.ins()
+                .call_indirect(sig_ref, callee_value, &real_call_args))
+        } else { // internal function
+            Ok(pos.ins()
+                .call(callee, &real_call_args))
+        }
+    }
+
+    fn translate_grow_memory(
+        &mut self,
+        mut pos: FuncCursor,
+        index: MemoryIndex,
+        _heap: ir::Heap,
+        val: ir::Value,
+    ) -> WasmResult<ir::Value> {
+        debug_assert_eq!(index, 0, "non-default memories not supported yet");
+        let grow_mem_func = self.grow_memory_extfunc.unwrap_or_else(|| {
+            let sig_ref = pos.func.import_signature(Signature {
+                call_conv: CallConv::SystemV,
+                argument_bytes: None,
+                params: vec![AbiParam::new(I32)],
+                returns: vec![AbiParam::new(I32)],
+            });
+            // FIXME: Use a real ExternalName system.
+            // TODO(gmorenz): Can colocated be true?
+            pos.func.import_function(ExtFuncData {
+                name: ExternalName::testcase("grow_memory"),
+                signature: sig_ref,
+                colocated: false,
+            })
+        });
+        self.grow_memory_extfunc = Some(grow_mem_func);
+        let call_inst = pos.ins().call(grow_mem_func, &[val]);
+        Ok(*pos.func.dfg.inst_results(call_inst).first().unwrap())
+    }
+
+    fn translate_current_memory(
+        &mut self,
+        mut pos: FuncCursor,
+        index: MemoryIndex,
+        _heap: ir::Heap,
+    ) -> WasmResult<ir::Value> {
+        debug_assert_eq!(index, 0, "non-default memories not supported yet");
+        let cur_mem_func = self.current_memory_extfunc.unwrap_or_else(|| {
+            let sig_ref = pos.func.import_signature(Signature {
+                call_conv: CallConv::SystemV,
+                argument_bytes: None,
+                params: Vec::new(),
+                returns: vec![AbiParam::new(I32)],
+            });
+            // FIXME: Use a real ExternalName system.
+            // TODO(gmorenz): Can colocated be true?
+            pos.func.import_function(ExtFuncData {
+                name: ExternalName::testcase("current_memory"),
+                signature: sig_ref,
+                colocated: false,
+            })
+        });
+        self.current_memory_extfunc = Some(cur_mem_func);
+        let call_inst = pos.ins().call(cur_mem_func, &[]);
+        Ok(*pos.func.dfg.inst_results(call_inst).first().unwrap())
+    }
+}
+
+/// This trait is useful for
+/// `cton_wasm::translatemodule` because it
+/// tells how to translate runtime-dependent wasm instructions. These functions should not be
+/// called by the user.
+impl<'data, 'flags> cretonne_wasm::ModuleEnvironment<'data> for ModuleEnvironment<'data, 'flags> {
+    fn get_func_name(&self, func_index: FunctionIndex) -> cretonne_codegen::ir::ExternalName {
+        get_func_name(func_index)
+    }
+
+    fn flags(&self) -> &settings::Flags {
+        self.flags
+    }
+
+    fn declare_signature(&mut self, sig: &ir::Signature) {
+        let mut sig = sig.clone();
+        sig.params.push(AbiParam {
+            value_type: self.native_pointer(),
+            purpose: ArgumentPurpose::VMContext,
+            extension: ArgumentExtension::None,
+            location: ArgumentLoc::Unassigned,
+        });
+        // TODO: Deduplicate signatures.
+        self.module.signatures.push(sig);
+    }
+
+    fn get_signature(&self, sig_index: SignatureIndex) -> &ir::Signature {
+        &self.module.signatures[sig_index]
+    }
+
+    fn declare_func_import(&mut self, sig_index: SignatureIndex, module: &str, field: &str) {
+        debug_assert_eq!(
+            self.module.functions.len(),
+            self.module.imported_funcs.len(),
+            "Imported functions must be declared first"
+        );
+        self.module.functions.push(sig_index);
+
+        self.module.imported_funcs.push((
+            String::from(module),
+            String::from(field),
+        ));
+    }
+
+    fn get_num_func_imports(&self) -> usize {
+        self.module.imported_funcs.len()
+    }
+
+    fn declare_func_type(&mut self, sig_index: SignatureIndex) {
+        self.module.functions.push(sig_index);
+    }
+
+    fn get_func_type(&self, func_index: FunctionIndex) -> SignatureIndex {
+        self.module.functions[func_index]
+    }
+
+    fn declare_global(&mut self, global: Global) {
+        self.module.globals.push(global);
+    }
+
+    fn get_global(&self, global_index: GlobalIndex) -> &cretonne_wasm::Global {
+        &self.module.globals[global_index]
+    }
+
+    fn declare_table(&mut self, table: Table) {
+        self.module.tables.push(table);
+    }
+
+    fn declare_table_elements(
+        &mut self,
+        table_index: TableIndex,
+        base: Option<GlobalIndex>,
+        offset: usize,
+        elements: Vec<FunctionIndex>,
+    ) {
+        debug_assert!(base.is_none(), "global-value offsets not supported yet");
+        self.module.table_elements.push(module::TableElements {
+            table_index,
+            base,
+            offset,
+            elements,
+        });
+    }
+
+    fn declare_memory(&mut self, memory: Memory) {
+        self.module.memories.push(memory);
+    }
+
+    fn declare_data_initialization(
+        &mut self,
+        memory_index: MemoryIndex,
+        base: Option<GlobalIndex>,
+        offset: usize,
+        data: &'data [u8],
+    ) {
+        debug_assert!(base.is_none(), "global-value offsets not supported yet");
+        self.lazy.data_initializers.push(DataInitializer {
+            memory_index,
+            base,
+            offset,
+            data: data.to_vec(),
+        });
+    }
+
+    fn declare_func_export(&mut self, func_index: FunctionIndex, name: &str) {
+        self.module.exports.insert(
+            String::from(name),
+            module::Export::Function(func_index),
+        );
+    }
+
+    fn declare_table_export(&mut self, table_index: TableIndex, name: &str) {
+        self.module.exports.insert(
+            String::from(name),
+            module::Export::Table(table_index),
+        );
+    }
+
+    fn declare_memory_export(&mut self, memory_index: MemoryIndex, name: &str) {
+        self.module.exports.insert(
+            String::from(name),
+            module::Export::Memory(memory_index),
+        );
+    }
+
+    fn declare_global_export(&mut self, global_index: GlobalIndex, name: &str) {
+        self.module.exports.insert(
+            String::from(name),
+            module::Export::Global(global_index),
+        );
+    }
+
+    fn declare_start_func(&mut self, func_index: FunctionIndex) {
+        debug_assert!(self.module.start_func.is_none());
+        self.module.start_func = Some(func_index);
+    }
+
+    fn define_function_body(&mut self, body_bytes: &'data [u8]) -> WasmResult<()> {
+        self.lazy.function_body_inputs.push(body_bytes);
+        Ok(())
+    }
+}
+
+/// A record of a relocation to perform.
+#[derive(Debug)]
+pub struct Relocation {
+    /// The relocation code.
+    pub reloc: binemit::Reloc,
+    /// The function index.
+    pub func_index: FunctionIndex,
+    /// The offset where to apply the relocation.
+    pub offset: binemit::CodeOffset,
+    /// The addend to add to the relocation value.
+    pub addend: binemit::Addend,
+}
+
+/// Relocations to apply to function bodies.
+pub type Relocations = Vec<Vec<Relocation>>;
+
+/// The result of translating via `ModuleEnvironment`.
+pub struct ModuleTranslation<'data, 'flags> {
+    /// Compilation setting flags.
+    pub flags: &'flags settings::Flags,
+
+    /// Module information.
+    pub module: Module,
+
+    /// Pointers into the raw data buffer.
+    pub lazy: LazyContents<'data>,
+}
+
+/// Convenience functions for the user to be called after execution for debug purposes.
+impl<'data, 'flags> ModuleTranslation<'data, 'flags> {
+    fn func_env(&self) -> FuncEnvironment {
+        FuncEnvironment::new(&self.flags, &self.module)
+    }
+
+    /// Compile the module, producing a compilation result with associated
+    /// relocations.
+    pub fn compile(
+        self,
+        isa: &isa::TargetIsa,
+    ) -> Result<(Compilation, Module, Vec<DataInitializer>), nabi::Error> {
+        let mut compiler = Compiler::with_capacity(isa, self.lazy.function_body_inputs.len());
+
+        for (func_index, input) in self.lazy.function_body_inputs.iter().enumerate() {
+            let mut context = cretonne_codegen::Context::new();
+            context.func.name = get_func_name(func_index);
+            let num_imported = self.module.imported_funcs.len();
+            context.func.signature = self.module.signatures[self.module.functions[num_imported + func_index]].clone();
+
+            let mut trans = FuncTranslator::new();
+            let reader = wasmparser::BinaryReader::new(input);
+            trans.translate_from_reader(reader, &mut context.func, &mut self.func_env())
+                .map_err(|_| nabi::internal_error!())?;
+            compiler.define_function(context)?;
+        }
+
+        let compilation = compiler.compile(&self.module)?;
+
+
+
+        Ok((compilation, self.module, self.lazy.data_initializers))
+    }
+}