
#![no_std]
#![feature(
    lang_items,
    abi_x86_interrupt,
    asm,
    const_fn,
    decl_macro,
    pointer_methods,
    thread_local,
    alloc,
    allocator_api,
    global_allocator,
    global_asm,
    core_intrinsics,
    naked_functions,
    compiler_builtins_lib,
    nonnull_cast,
    repr_transparent,
    box_into_raw_non_null,
    box_syntax,
    unsize,
    coerce_unsized,
    dropck_eyepatch,
    arbitrary_self_types,
    nll,
    fnbox,
    proc_macro,
    integer_atomics
)]

#![no_main]
#![deny(warnings)]

#[macro_use]
extern crate lazy_static;
#[macro_use]
extern crate bitflags;
extern crate os_bootinfo;
extern crate x86_64;
extern crate spin;
extern crate bit_field;
#[macro_use]
extern crate alloc;
extern crate hashmap_core;
#[macro_use]
extern crate nabi;

extern crate cretonne_wasm;
extern crate cretonne_native;
extern crate cretonne_codegen;
extern crate wasmparser;
extern crate nil;
#[macro_use]
extern crate nebulet_derive;

#[macro_use]
pub mod arch;
pub mod panic;
pub mod memory;
pub mod time;
pub mod common;
pub mod allocator;
pub mod consts;
pub mod abi;
pub mod object;
pub mod task;
pub mod wasm;
pub mod externs;

pub use consts::*;

#[global_allocator]
pub static ALLOCATOR: allocator::Allocator = allocator::Allocator;

pub fn kmain() -> ! {
    println!("Nebulet v{}", VERSION);

    // use object::{ThreadRef, ProcessRef, CodeRef};

    // let thread = ThreadRef::new(1024 * 1024, move || {
    //     let code = CodeRef::compile(include_bytes!("wasm/wasmtests/exit.wasm"))
    //         .unwrap();
    //     for _ in 0..10 {
    //         let process = ProcessRef::create(code.clone())
    //             .unwrap();

    //         process.start().unwrap();
    //     }
    // }).unwrap();

    // thread.resume().unwrap();

    use object::{ProcessRef, CodeRef};

    let code = CodeRef::compile(include_bytes!("wasm/wasmtests/exit.wasm"))
        .unwrap();

    let start_ticks = arch::devices::high_precision_timer::rdtsc();

<<<<<<< HEAD
    let thread = ThreadRef::new(1024 * 1024, move || {
        let code = CodeRef::compile(include_bytes!("wasm/wasmtests/exit.wasm"))
            .unwrap();
        for _ in 0..10 {
            let process = ProcessRef::create(code.clone())
                .unwrap();
=======
    let process = ProcessRef::create(code).unwrap();
    process.start().unwrap();
>>>>>>> 2c050c4e

    let end_ticks = arch::devices::high_precision_timer::rdtsc();

    println!("elapsed: {} cycles", end_ticks - start_ticks);

    unsafe {
        arch::cpu::Local::current()
            .scheduler
            .switch();
    }

    unimplemented!("Arrived back in `kmain` somehow.");
}<|MERGE_RESOLUTION|>--- conflicted
+++ resolved
@@ -76,43 +76,20 @@
 pub fn kmain() -> ! {
     println!("Nebulet v{}", VERSION);
 
-    // use object::{ThreadRef, ProcessRef, CodeRef};
+    use object::{ThreadRef, ProcessRef, CodeRef};
 
-    // let thread = ThreadRef::new(1024 * 1024, move || {
-    //     let code = CodeRef::compile(include_bytes!("wasm/wasmtests/exit.wasm"))
-    //         .unwrap();
-    //     for _ in 0..10 {
-    //         let process = ProcessRef::create(code.clone())
-    //             .unwrap();
-
-    //         process.start().unwrap();
-    //     }
-    // }).unwrap();
-
-    // thread.resume().unwrap();
-
-    use object::{ProcessRef, CodeRef};
-
-    let code = CodeRef::compile(include_bytes!("wasm/wasmtests/exit.wasm"))
-        .unwrap();
-
-    let start_ticks = arch::devices::high_precision_timer::rdtsc();
-
-<<<<<<< HEAD
     let thread = ThreadRef::new(1024 * 1024, move || {
         let code = CodeRef::compile(include_bytes!("wasm/wasmtests/exit.wasm"))
             .unwrap();
         for _ in 0..10 {
             let process = ProcessRef::create(code.clone())
                 .unwrap();
-=======
-    let process = ProcessRef::create(code).unwrap();
-    process.start().unwrap();
->>>>>>> 2c050c4e
 
-    let end_ticks = arch::devices::high_precision_timer::rdtsc();
+            process.start().unwrap();
+        }
+    }).unwrap();
 
-    println!("elapsed: {} cycles", end_ticks - start_ticks);
+    thread.resume().unwrap();
 
     unsafe {
         arch::cpu::Local::current()
